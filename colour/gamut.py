--- conflicted
+++ resolved
@@ -48,38 +48,6 @@
         self.neighbors = None
         self.initialize_convex_hull(sp, points)   # Initializes all of the above, using a sub-initialization method
 
-<<<<<<< HEAD
-    def get_vertices(self):
-        """ Get all convex hull vertices points and save it in a array list.
-
-            Parameter
-            ---------
-            point_list : vertices points
-
-
-                The colour vertices points.
-            return: point_list
-        """
-
-        point_list = []     # Array list with vertices points.
-        for i in range(self.hull.vertices):
-            point_list.append(self.hull.points[i])
-        return point_list
-
-    def get_surface(self, sp):
-        """
-
-            Parameters
-            ----------
-            :param sp: Space
-                The colour space for computing the gamut.
-            :return:
-        """
-
-        # TODO: Convert from get_vertices to matplotlib.
-
-=======
->>>>>>> 95cf0a40
     def initialize_convex_hull(self, sp, points):
         """Initializes the gamuts convex hull in the desired colour space
 
@@ -114,13 +82,6 @@
                 Data object with the colour points for the gamut.
         """
 
-<<<<<<< HEAD
-        nd_data = c_data.get(sp) # Convert to ndarray
-        #print("The ndarray send to is_inside:")
-        #print(nd_data)
-        #print("..And it's shape:")
-        #print(np.shape(nd_data))
-=======
         # Calculate a new convexhull given only the vertecis for further use to increase efficiency
         # hull = spatial.ConvexHull(g.vertices()).
 
@@ -130,7 +91,6 @@
         # print(nd_data)
         # print("..And it's shape:")
         # print(np.shape(nd_data))
->>>>>>> 95cf0a40
 
         if nd_data.ndim == 1:   # Handle the special case of a only one point beeing evaluated.
             self.single_point_inside(self, c_data)
@@ -141,13 +101,8 @@
                                                                  # nd_data (minus the last dimension)
             self.traverse_ndarray(c_data, indices, bool_array)
 
-<<<<<<< HEAD
     def traverse_ndarray(self, nda, indices, bool_array):
         """ For the given data points checks if points are inn the convex hull
-=======
-    def find_coordinate(self, nda, indices):
-        """For the given data points checks if points are inn the convex hull
->>>>>>> 95cf0a40
             NB: this method cannot be used for modified convex hull.
 
                 Parameters
@@ -235,27 +190,4 @@
         fig = plt.figure()
         ax = fig.add_subplot(111, projection='3d')
         ax.plot_surface(x, y, z)
-        plt.show()
-
-
-def gamut_test():
-        n_data = np.array([[0, 0, 0],  # 0 vertecis
-                           [10, 0, 0],  # 1 vertecis
-                           [10, 10, 0],  # 2 vertecis
-                           [0, 10, 0],  # 3 vertecis
-                           [5, 5, 5],  # 4 non vertecis
-                           [4, 6, 2],  # 5 non vertecis
-                           [10, 10, 10],  # 6 vertecis
-                           [1, 2, 3],  # 7 non vertecis
-                           [10, 0, 10],  # 8 vertecis
-                           [0, 0, 10],  # 9 vertecis
-                           [0, 10, 10]])  # 10 vertecis
-        c_data = data.Data(space.srgb, n_data)
-        g = Gamut(space.srgb, c_data)
-
-        points = np.array([[1, 1, 1],  # inside
-                           [2, 2, 3],  # inside
-                           [20, 2, 3],  # outside
-                           [1, 2, 30]])  # outside
-        c_points = data.Data(space.srgb, points)
-        g.is_inside(space.srgb, c_points)+        plt.show()