#!/usr/bin/env python3
# -*- coding: utf-8 -*-
"""
gamut: Colour metric functions. Part of the colour package.

Copyright (C) 2013-2016 Ivar Farup, Lars Niebuhr,
Sahand Lahefdoozian, Nawar Behenam, Jakob Voigt

This program is free software: you can redistribute it and/or modify
it under the terms of the GNU General Public License as published by
the Free Software Foundation, either version 3 of the License, or
(at your option) any later version.

This program is distributed in the hope that it will be useful,
but WITHOUT ANY WARRANTY; without even the implied warranty of
MERCHANTABILITY or FITNESS FOR A PARTICULAR PURPOSE.  See the
GNU General Public License for more details.

You should have received a copy of the GNU General Public License
along with this program.  If not, see <http://www.gnu.org/licenses/>.
"""

import numpy as np
from scipy import spatial
import matplotlib.pyplot as plt
from mpl_toolkits.mplot3d import Axes3D, art3d


class Gamut:
    """Class for representing colour gamuts computed in various colour spaces.
    """
    def __init__(self, sp, points):
        """Construct new gamut instance and compute the gamut.

        Parameters
        ----------
        sp : Space
            The colour space for computing the gamut.
        points : Data
            The colour points for the gamut.
        """
        self.data = points      # The data points are stored in the original format.
        self.space = None
        self.hull = None
        self.vertices = None
        self.simplices = None
        self.neighbors = None
        self.initialize_convex_hull(sp, points)   # Initializes all of the above, using a sub-initialization method

    def initialize_convex_hull(self, sp, points):
        """Initializes the gamuts convex hull in the desired colour space

                Parameters
                ----------
                sp : Space
                    The colour space for computing the gamut.
                points : Data
                    The colour points for the gamut.
                """

        self.space = sp
        self.hull = spatial.ConvexHull(points.get_linear(sp))
        self.vertices = self.hull.vertices
        self.simplices = self.hull.simplices
        self.neighbors = self.hull.neighbors

    def is_inside(self, sp, c_data):
        """For the given data points checks if points are inn the convex hull
            NB: this method cannot be used for modified convex hull.

            Parameters
            ----------
            sp : Space
                The colour space for computing the gamut.
            c_data : Data
                Data object with the colour points for the gamut.
        """

        # Calculate a new convexhull given only the vertecis for further use to increase efficiency
        # hull = spatial.ConvexHull(g.vertices()).

        nd_data = c_data.get(sp)    # Convert to ndarray

        # print("The ndarray send to is_inside:")
        # print(nd_data)
        # print("..And it's shape:")
        # print(np.shape(nd_data))

        if nd_data.ndim == 1:   # Handle the special case of a only one point beeing evaluated.
            self.single_point_inside(self, c_data)
        else:
            indices = np.ones(nd_data.ndim - 1, int) * -1  # Important that indencis is initialized with negative numb.
            c_data = c_data.get(sp)
            bool_array = np.zeros(np.shape(nd_data)[:-1], bool)     # Create a bool array with the same shape as the
                                                                    # nd_data(minus the last dimension)
            self.traverse_ndarray(c_data, indices, bool_array)

    def traverse_ndarray(self, nda, indices, bool_array):
        """For the given data points checks if points are inn the convex hull
            NB: this method cannot be used for modified convex hull.

                Parameters
                ----------
                :param nda : ndarray
                      An n-dimensional array containing the remaining dimensions to iterate.
                :param indices : array
                        The dimensional path to the coordinate.
                        Needs to be as long as the (amount of dimensions)-1 in nda and filled with -1's
                :param bool_array : ndarray
                        Array containing true/fals in last dimention.
                        Shape is the same as nda(minus the last dim)
                :param hull: ConvexHull
                    A ConvexHull generated from the gamuts vertices.
        """
        if np.ndim(nda) != 1:  # Not yet reached a leaf node
            curr_dim = 0
            for index in np.nditer(indices):              # calculate the dimension number witch we are currently in
                if index != -1:         # If a dimension is previously iterated the cell will have been changed to a
                                        # non-negative number.
                    curr_dim += 1

            numb_of_iterations = 0
            for nda_minus_one in nda:              # Iterate over the length of the current dimension
                indices[curr_dim] = numb_of_iterations  # Update the path in indices before next recusrive call
                self.traverse_ndarray(nda_minus_one, indices, bool_array)
                numb_of_iterations += 1
            indices[curr_dim] = -1  # should reset the indences array when the call dies

        else:   # We have reached a leaf node
            # self.single_point_inside(nda)  # nda is now reduced to a one dimensional list containing three numbers.
                                            # (a data point to be checked)
            print("Leaf node found:")
            bool_array[(tuple(indices))] = True
            print(bool_array)
            print("----------------")

<<<<<<< HEAD
            # print(indices)
            # print(nda)

    def single_point_inside(hull, point):
=======
    def single_point_inside(self, hull, point):
>>>>>>> 8fe4f63e
        """Checks if a single coordinate in 3d is inside the given hull.

                Parameters
                ----------
                :param hull : ndarray
                    Convex hull
                :param point: coordinate
                    A single coordinate to be tested if it is inside the hull.
                :return

        """

        new_hull = spatial.ConvexHull(np.concatenate((hull.points, [point])))
        if np.array_equal(new_hull.vertices, hull.vertices):
            return True
        return False

    def get_vertices(self, nd_data):
        """Get all convex hull vertices points and save it in a array list.

            Parameter
            ---------

        :return: point_list
        """

        point_list = []  # Array list with vertices points.
        for i in self.hull.vertices:
            point_list.append(nd_data[i])
        point_array = np.array(point_list)
        return point_array

    """def get_surface(self, sp):


            Parameters
            ----------
            :param sp: Space
                The colour space for computing the gamut.
            :return:

        nd_data = self.data.get_linear(sp)

        points = self.get_vertices(nd_data)
        x = points[:, 0]
        y = points[:, 1]
        z = points[:, 2]

        fig = plt.figure()
        ax = fig.add_subplot(111, projection='3d')
        ax.plot_trisurf(x, y, z, cmap=plt.cm.jet)
<<<<<<< HEAD
        plt.show()"""

    def plot_surface(self, ax, sp):
        """Plot all the vertices points on the recived axel

            Parameters
            ----------
            :param ax: Axel
                The axel to draw the points on
            :param sp: Space
                The colour space for computing the gamut.
        """
        nd_data = self.data.get_linear(sp)              # Creates a new ndarray with points
        points = self.get_vertices(nd_data)             # ndarray with all the vertices
        x = points[:, 0]
        y = points[:, 1]
        z = points[:, 2]

        for i in range(self.hull.simplices.shape[0]):   # Itirates and draws all the vertices points
            tri = art3d.Poly3DCollection([self.hull.points[self.hull.simplices[i]]])
            ax.add_collection(tri)                      # Adds created points to the ax

        ax.set_xlim([0, 20])                            # Set the limits for the plot manually
        ax.set_ylim([-20, 20])
        ax.set_zlim([-20, 20])
        plt.show()
=======

    def feito_torres (self, P):
        """ Tests if a point P is inside a polyhedron.

            Parameters
            ----------
            :param P: ndarray
                Point to be tested for inclusion.
            :return: bool
                True if P is included in the polyhedron.
        """

        inclusion = np.array()
        v_pluss = np.array()
        v_minus = np.array()

        for el in self.simplices:


    def in_tetrahedron(self, tetrahedron, p):
        """Checks if the point P, pointed to by vector p, is inside(incuding the surface) the tetrahedron

                     Parameters
                     ----------
                     :param tetrahedron: ndarray
                        The four points of a tetrahedron
                     :param p: ndarray
                        The point to be tested for inclusion in the tetrahedron.

                     :return: Bool
                        True if q is inside or on the surface of the tetrahedron.
                 """
        hull = spatial.Delaunay(tetrahedron)  # Generate a convex hull repesentaion of points
        return hull.find_simplex(p) >= 0  # and check if 'q' is inside.

    '''
            # If neccesary move the line so that a is the origin.
            if line[0] != np.array([0,0,0]):
                a = np.array([0,0,0])
                b = line[1] - line[0]
            else:
                a = line[0]
                b = line[1]
    '''
    def in_line(self, line, p):
        """ Checks if a point P is on the line from  A to B

        :param line: ndarray
            line segment from point A to point B
        :param p: ndarray
            Vector from A to P
        :return: Bool
            True is P in in the line segment from A to P.
        """

        b = line[1] - line[0]  # Move the line so that A is (0,0,0). 'b' is the vector from A to B.

        # Check if the cross b x p is 0, if not the vectors are not collinear.
        matrix = np.array([[1, 1, 1], b, p, ])
        if np.linalg.det(matrix) != 0:
            return False

        # Check if b and p have opposite directions
        dot_b_p = np.dot(p, b)
        if  dot_b_p < 0:
            return False

        # Finally check that q-vector is shorter b-vector
        dot_qq = np.dot(p, p)
        if dot_qq > dot_b_p:
            print("q-vector longer than b-vector")
            return False

        return True

    def in_trinagle(self, triangle, w):
        """ Takes three points of a triangle in 3d, and determines if the point w is within that triangle.
            This function utilizes the baycentric technique explained here
            https://blogs.msdn.microsoft.com/rezanour/2011/08/07/barycentric-coordinates-and-point-in-triangle-tests/

        :param triangle: ndarray
            An ndarray with shape: (3,3), with points A, C and C beeing triangle[0]..[2]
        :param w: ndarray
            An ndarray with shape: (3,), the point to be tested for inclusion in the triangle.
        :return: Bool
            True if 'w' is within the triangle ABC.
        """

        # Make 'A' the local origo for the points.
        u = triangle[1] - triangle[0]  # 'u' is the vector from A to B
        v = triangle[2] - triangle[0]  # 'v' is the vector from A to C
        w -= triangle[0]               # 'w' is now the vector from A to the point being tested for inclusion

        u_X_v = np.cross(u, v)        # Calculating the vector of the cross product u x v
        if np.dot(u_X_v, w) != 0:  # If w-vector is not coplanar to u and v-vector, it is not in the triangle.
            print("not coplanar")
            return False

        v_X_w = np.cross(v, w)        # Calculating the vector of the cross product v x w
        v_X_u = np.cross(v, u)        # Calculating the vector of the cross product v x u
        if np.dot(v_X_w, v_X_u) < 0:    # If the two cross product vectors are not pointing in the same direction. exit
            print("v_X_w anc v_X_u has opposite directions")
            return False

        u_X_w = np.cross(u, w)        # Calculating the vector of the cross product u x w

        if np.dot(u_X_w, u_X_v) < 0:    # If the two cross product vectors are not pointing in the same direction. exit
            print("ucw and u_X_v ")
            return False

        denom = np.linalg.norm(u_X_v)
        r = v_X_w /denom
        t = np.linalg.norm(u_X_w)

        print("got to the end")
        return r + t <= 1




>>>>>>> 8fe4f63e
<|MERGE_RESOLUTION|>--- conflicted
+++ resolved
@@ -134,14 +134,10 @@
             print(bool_array)
             print("----------------")
 
-<<<<<<< HEAD
             # print(indices)
             # print(nda)
 
-    def single_point_inside(hull, point):
-=======
     def single_point_inside(self, hull, point):
->>>>>>> 8fe4f63e
         """Checks if a single coordinate in 3d is inside the given hull.
 
                 Parameters
@@ -193,7 +189,6 @@
         fig = plt.figure()
         ax = fig.add_subplot(111, projection='3d')
         ax.plot_trisurf(x, y, z, cmap=plt.cm.jet)
-<<<<<<< HEAD
         plt.show()"""
 
     def plot_surface(self, ax, sp):
@@ -220,7 +215,6 @@
         ax.set_ylim([-20, 20])
         ax.set_zlim([-20, 20])
         plt.show()
-=======
 
     def feito_torres (self, P):
         """ Tests if a point P is inside a polyhedron.
@@ -238,7 +232,7 @@
         v_minus = np.array()
 
         for el in self.simplices:
-
+            print("a")
 
     def in_tetrahedron(self, tetrahedron, p):
         """Checks if the point P, pointed to by vector p, is inside(incuding the surface) the tetrahedron
@@ -265,6 +259,7 @@
                 a = line[0]
                 b = line[1]
     '''
+
     def in_line(self, line, p):
         """ Checks if a point P is on the line from  A to B
 
@@ -336,9 +331,4 @@
         t = np.linalg.norm(u_X_w)
 
         print("got to the end")
-        return r + t <= 1
-
-
-
-
->>>>>>> 8fe4f63e
+        return r + t <= 1